--- conflicted
+++ resolved
@@ -1,40 +1,49 @@
 {
-  "name": "otp",
+  "name": "sms-bulk",
   "version": "1.0.0",
-  "main": "index.js",
+  "description": "WhatsApp Web Client for bulk messaging with multiple accounts",
+  "main": "server.js",
   "scripts": {
-    "start": "node server.js"
+    "start": "node server.js",
+    "dev": "nodemon server.js",
+    "setup": "npm install && mkdir -p sessions uploads data",
+    "test": "echo \"No tests specified\" && exit 0"
   },
-  "keywords": [],
-  "author": "",
-  "license": "ISC",
-  "description": "",
+  "keywords": [
+    "whatsapp",
+    "bulk-messaging",
+    "whatsapp-web",
+    "automation"
+  ],
+  "author": "Gurukripa Career Institute",
+  "license": "MIT",
   "dependencies": {
-    "axios": "^1.11.0",
     "body-parser": "^2.2.0",
     "cors": "^2.8.5",
-    "dotenv": "^17.2.1",
-    "dotnet": "^1.1.4",
+    "dotenv": "^16.4.5",
     "express": "^4.21.2",
     "express-fileupload": "^1.5.2",
     "express-session": "^1.18.2",
-    "mime-types": "^3.0.1",
     "mongoose": "^8.17.2",
-<<<<<<< HEAD
-    "multer": "^2.0.2",
-    "mysql": "^2.18.1",
-    "puppeteer": "^24.16.1",
-    "puppeteer-core": "^24.17.0",
-=======
    "multer": "^2.0.2",
->>>>>>> 2690df76
     "qrcode": "^1.5.4",
-    "qrcode-terminal": "^0.12.0",
     "session-file-store": "^1.5.0",
-    "sqlite3": "^5.1.7",
-    "uuid": "^11.1.0",
     "whatsapp-web.js": "^1.32.0",
     "xlsx": "^0.18.5"
   },
-  "type": "commonjs"
+  "devDependencies": {
+    "nodemon": "^3.0.1"
+  },
+  "engines": {
+    "node": ">=16.0.0",
+    "npm": ">=8.0.0"
+  },
+  "repository": {
+    "type": "git",
+    "url": "https://github.com/Jitender1221/sms-bulk.git"
+  },
+  "bugs": {
+    "url": "https://github.com/Jitender1221/sms-bulk/issues"
+  },
+  "homepage": "https://github.com/Jitender1221/sms-bulk#readme"
 }